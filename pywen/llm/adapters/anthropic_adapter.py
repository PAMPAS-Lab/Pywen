from __future__ import annotations
from typing import AsyncGenerator, Dict, Generator, List, Any, Optional
from anthropic import Anthropic, AsyncAnthropic
from pywen.llm.llm_basics import LLMResponse
from pywen.llm.llm_events import ResponseEvent

def _to_anthropic_messages(messages: List[Dict[str, Any]]):
    """转换消息为 Anthropic 原生格式"""
    system = ""
    content: List[Dict[str, Any]] = []

    for m in messages:
        role = m.get("role", "user")
        msg_content = m.get("content", "")

        if role == "system":
            system += (msg_content + "\n")

        elif role == "user":
            content.append({"role": "user", "content": msg_content})

        elif role == "assistant":
            tool_calls = m.get("tool_calls")
            if tool_calls:
                assistant_content = []
                if msg_content:
                    assistant_content.append({"type": "text", "text": msg_content})
                for tc in tool_calls:
                    assistant_content.append({
                        "type": "tool_use",
                        "id": tc.get("call_id", ""),
                        "name": tc.get("name", ""),
                        "input": tc.get("arguments", {})
                    })
                content.append({"role": "assistant", "content": assistant_content})
            else:
                content.append({"role": "assistant", "content": msg_content})

        elif role == "tool":
            tool_call_id = m.get("tool_call_id", "")
            tool_result_content = [{
                "type": "tool_result",
                "tool_use_id": tool_call_id,
                "content": msg_content
            }]
            content.append({"role": "user", "content": tool_result_content})

    system = system.strip()
    return system, content

class AnthropicAdapter():
    """Anthropic adapter，使用 messages API"""

    def __init__(
        self,
        *,
        api_key: Optional[str],
        base_url: Optional[str],
        default_model: str,
        use_bearer_auth: bool = False,  # 是否使用 Bearer token 认证
    ):
        # 根据第三方服务的要求选择认证方式
        if use_bearer_auth and api_key:
            headers = {"Authorization": f"Bearer {api_key}"}
            self._sync = Anthropic(api_key=api_key, base_url=base_url, default_headers=headers)
            self._async = AsyncAnthropic(api_key=api_key, base_url=base_url, default_headers=headers)
        else:
            # 默认使用 Anthropic 原生的 x-api-key 认证
            self._sync = Anthropic(api_key=api_key, base_url=base_url)
            self._async = AsyncAnthropic(api_key=api_key, base_url=base_url)
        self._default_model = default_model

    def _build_kwargs(self, messages, model, params):
        """构建 API 调用参数"""
        system, msg = _to_anthropic_messages(messages)
        kwargs = {
            "model": model,
            "max_tokens": params.get("max_tokens", 4096),
            "messages": msg,
            **{k: v for k, v in params.items() if k not in ("model", "max_tokens", "api")}
        }
        if system:
            kwargs["system"] = system
        return kwargs
    # 同步非流式
    def generate_response(self, messages: List[Dict[str, str]], **params) -> LLMResponse:
        model = params.get("model", self._default_model)
        kwargs = self._build_kwargs(messages, model, params)
        resp = self._sync.messages.create(**kwargs)
        text = resp.content[0].text if resp.content else ""
        return LLMResponse(text)

    # 同步流式 - Native 格式
    def stream_response(self, messages: List[Dict[str, str]], **params) -> Generator[ResponseEvent, None, None]:
        model = params.get("model", self._default_model)
        kwargs = self._build_kwargs(messages, model, params)

        # 用于收集完整的 usage 信息
        input_tokens_from_start = None

        try:
            with self._sync.messages.stream(**kwargs) as stream:
                for event in stream:
                    # 从 message_start 提取 input_tokens（Anthropic API 风格）
                    if event.type == "message_start":
                        message = getattr(event, "message", None)
                        if message:
                            usage = getattr(message, "usage", None)
                            if usage:
                                input_tokens_from_start = getattr(usage, "input_tokens", None)
                    
                    evt = self._process_native_event(event, input_tokens_from_start)
                    if evt:
                        yield evt
                    if event.type == "message_stop":
                        break
        except Exception as e:
            # Anthropic SDK 在出错时会抛出异常，需要转换为 error 事件
            yield ResponseEvent.error(str(e), {"exception_type": type(e).__name__})
    # 异步非流式
    async def agenerate_response(self, messages: List[Dict[str, str]], **params) -> LLMResponse:
        model = params.get("model", self._default_model)
        kwargs = self._build_kwargs(messages, model, params)
        resp = await self._async.messages.create(**kwargs)
        text = resp.content[0].text if resp.content else ""
        return LLMResponse(text)

    # 异步流式
    async def astream_response(self, messages: List[Dict[str, Any]], **params) -> AsyncGenerator[ResponseEvent, None]:
        model = params.get("model", self._default_model)
        kwargs = self._build_kwargs(messages, model, params)

        # 用于收集完整的 usage 信息
        input_tokens_from_start = None
        
        try:
            async with self._async.messages.stream(**kwargs) as stream:
                async for event in stream:
                    # 从 message_start 提取 input_tokens（Anthropic API 风格）
                    if event.type == "message_start":
                        message = getattr(event, "message", None)
                        if message:
                            usage = getattr(message, "usage", None)
                            if usage:
                                input_tokens_from_start = getattr(usage, "input_tokens", None)
                    
                    evt = self._process_native_event(event, input_tokens_from_start)
                    if evt:
                        yield evt
                    if event.type == "message_stop":
                        break
        except Exception as e:
            # Anthropic SDK 在出错时会抛出异常，需要转换为 error 事件
            yield ResponseEvent.error(str(e), {"exception_type": type(e).__name__})

    def _process_native_event(self, event, input_tokens_from_start: Optional[int] = None) -> Optional[ResponseEvent]:
<<<<<<< HEAD
        if event.type == "message_start":
=======
        """将 Anthropic 原生事件映射到标准 LLM_Events"""

        if event.type == "message_start":
            # message_start -> request.started
>>>>>>> 4b7bd5a9
            message = getattr(event, "message", None)
            data = {}
            if message:
                message_id = getattr(message, "id", "")
                if message_id:
<<<<<<< HEAD
                    data["message_id"] = message_id
            
            return ResponseEvent.message_start(data) if data else None
=======
                    data["response_id"] = message_id
            return ResponseEvent.request_started(data)
>>>>>>> 4b7bd5a9

        elif event.type == "content_block_start":
            # content_block_start: 记录 tool_use 的 call_id 和 name
            block = getattr(event, "content_block", None)
            if block:
                block_type = getattr(block, "type", None)
                if block_type == "tool_use":
                    # 保存 tool call 信息用于后续的 delta 事件
                    call_id = getattr(block, "id", "")
                    name = getattr(block, "name", "")
                    self._current_tool_call = {"call_id": call_id, "name": name, "arguments": ""}
            return None  # 不产生事件，等待后续内容

        elif event.type == "content_block_delta":
            delta = event.delta
            delta_type = getattr(delta, "type", None)
            if delta_type == "text_delta":
                # text_delta -> assistant.delta
                text = getattr(delta, "text", "")
                if text:
                    return ResponseEvent.assistant_delta(text)
            elif delta_type == "input_json_delta":
                # input_json_delta -> tool_call.delta，同时累积 arguments
                partial_json = getattr(delta, "partial_json", "")
                if partial_json:
                    tool_info = getattr(self, "_current_tool_call", {})
                    # 累积 arguments
                    if hasattr(self, "_current_tool_call"):
                        self._current_tool_call["arguments"] += partial_json
                    return ResponseEvent.tool_call_delta(
                        call_id=tool_info.get("call_id", ""),
                        name=tool_info.get("name"),
                        arguments=partial_json,
                        kind="function"
                    )
            elif delta_type == "thinking_delta":
                # thinking_delta -> reasoning.delta (extended thinking)
                thinking = getattr(delta, "thinking", "")
                if thinking:
                    return ResponseEvent.reasoning_delta(thinking)

        elif event.type == "content_block_stop":
            # content_block_stop: 如果是 tool call，发送 tool_call_ready 事件
            if hasattr(self, "_current_tool_call") and self._current_tool_call:
                import json
                tool_call = self._current_tool_call.copy()
                # 解析累积的 arguments JSON
                try:
                    tool_call["arguments"] = json.loads(tool_call["arguments"]) if tool_call["arguments"] else {}
                except json.JSONDecodeError:
                    tool_call["arguments"] = {}
                delattr(self, "_current_tool_call")
                return ResponseEvent.tool_call_ready(tool_call)
            return None  # 不产生事件

        elif event.type == "message_delta":
            # message_delta: 处理 usage 信息 -> metrics.token_usage
            usage = getattr(event, "usage", None)
            if usage:
<<<<<<< HEAD
                # 统一处理 usage 信息
                # 1. 从 message_delta.usage 提取（GLM 等 API 在这里提供完整 usage）
                input_tokens = getattr(usage, "input_tokens", None)
                output_tokens = getattr(usage, "output_tokens", None)
                
                # 2. 如果 message_delta 中没有 input_tokens，使用从 message_start 提取的值
                if input_tokens is None and input_tokens_from_start is not None:
                    input_tokens = input_tokens_from_start
                
=======
                input_tokens = getattr(usage, "input_tokens", None)
                output_tokens = getattr(usage, "output_tokens", None)

                # 如果 message_delta 中没有 input_tokens，使用从 message_start 提取的值
                if input_tokens is None and input_tokens_from_start is not None:
                    input_tokens = input_tokens_from_start

>>>>>>> 4b7bd5a9
                usage_dict = {
                    "input_tokens": input_tokens if input_tokens is not None else 0,
                    "output_tokens": output_tokens if output_tokens is not None else 0
                }
                return ResponseEvent.token_usage(usage_dict)
            return None

        elif event.type == "message_stop":
            # message_stop -> response.finished
            return ResponseEvent.response_finished({})

        return None<|MERGE_RESOLUTION|>--- conflicted
+++ resolved
@@ -154,27 +154,17 @@
             yield ResponseEvent.error(str(e), {"exception_type": type(e).__name__})
 
     def _process_native_event(self, event, input_tokens_from_start: Optional[int] = None) -> Optional[ResponseEvent]:
-<<<<<<< HEAD
-        if event.type == "message_start":
-=======
         """将 Anthropic 原生事件映射到标准 LLM_Events"""
 
         if event.type == "message_start":
             # message_start -> request.started
->>>>>>> 4b7bd5a9
             message = getattr(event, "message", None)
             data = {}
             if message:
                 message_id = getattr(message, "id", "")
                 if message_id:
-<<<<<<< HEAD
-                    data["message_id"] = message_id
-            
-            return ResponseEvent.message_start(data) if data else None
-=======
                     data["response_id"] = message_id
             return ResponseEvent.request_started(data)
->>>>>>> 4b7bd5a9
 
         elif event.type == "content_block_start":
             # content_block_start: 记录 tool_use 的 call_id 和 name
@@ -234,17 +224,6 @@
             # message_delta: 处理 usage 信息 -> metrics.token_usage
             usage = getattr(event, "usage", None)
             if usage:
-<<<<<<< HEAD
-                # 统一处理 usage 信息
-                # 1. 从 message_delta.usage 提取（GLM 等 API 在这里提供完整 usage）
-                input_tokens = getattr(usage, "input_tokens", None)
-                output_tokens = getattr(usage, "output_tokens", None)
-                
-                # 2. 如果 message_delta 中没有 input_tokens，使用从 message_start 提取的值
-                if input_tokens is None and input_tokens_from_start is not None:
-                    input_tokens = input_tokens_from_start
-                
-=======
                 input_tokens = getattr(usage, "input_tokens", None)
                 output_tokens = getattr(usage, "output_tokens", None)
 
@@ -252,7 +231,6 @@
                 if input_tokens is None and input_tokens_from_start is not None:
                     input_tokens = input_tokens_from_start
 
->>>>>>> 4b7bd5a9
                 usage_dict = {
                     "input_tokens": input_tokens if input_tokens is not None else 0,
                     "output_tokens": output_tokens if output_tokens is not None else 0
